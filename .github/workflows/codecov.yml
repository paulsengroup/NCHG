--- conflicted
+++ resolved
@@ -103,33 +103,12 @@
           path: ${{ env.CONAN_HOME }}/p
           fail-on-cache-miss: true
 
-<<<<<<< HEAD
-      - name: Clean Conan cache (pre-build)
-        if: steps.cache-conan.outputs.cache-hit != 'true'
-        run: |
-          conan cache clean "*" --build
-          conan cache clean "*" --download
-          conan cache clean "*" --source
-          conan remove --confirm "*"
-
-      - name: Install build dependencies
-        run: |
-          conan install .                        \
-             --build=missing                     \
-             -pr:b="$CONAN_DEFAULT_PROFILE_PATH" \
-             -pr:h="$CONAN_DEFAULT_PROFILE_PATH" \
-             -s build_type=Debug                 \
-             -s compiler.libcxx=libstdc++11      \
-             -s compiler.cppstd=23               \
-             --output-folder=build
-=======
       - name: Restore CMake configs
         uses: actions/cache/restore@v4
         with:
           key: ${{ needs.build-conan-deps.outputs.cmake-prefix-relwithdebinfo-key }}
           path: /tmp/cmake-prefix-rwdi.tar
           fail-on-cache-miss: true
->>>>>>> 9d7093e2
 
       - name: Extract CMake configs
         run: |
