--- conflicted
+++ resolved
@@ -183,26 +183,6 @@
           path: /tmp/cmake-prefix-dbg.tar
           fail-on-cache-miss: true
 
-<<<<<<< HEAD
-      - name: Install build dependencies
-        run: |
-          conan install .                                         \
-             --build=missing                                      \
-             -pr default                                          \
-             -s "build_type=${{ matrix.build_type }}"             \
-             -s "compiler=${{ matrix.compiler_name }}"            \
-             -s "compiler.version=${{ matrix.compiler_version }}" \
-             -s compiler.libcxx=libc++                            \
-             -s compiler.cppstd=23                                \
-             --output-folder="${{ github.workspace }}/build"
-
-      - name: Clean Conan cache (post-build)
-        if: steps.cache-conan.outputs.cache-hit != 'true'
-        run: |
-          conan cache clean "*" --build
-          conan cache clean "*" --download
-          conan cache clean "*" --source
-=======
       - name: Restore CMake configs (x86; Release)
         if: matrix.build_type == 'Release' && matrix.os == 'macos-13'
         uses: actions/cache/restore@v4
@@ -210,7 +190,6 @@
           key: ${{ needs.build-conan-deps-x86.outputs.cmake-prefix-release-key }}
           path: /tmp/cmake-prefix-rel.tar
           fail-on-cache-miss: true
->>>>>>> 9d7093e2
 
       - name: Restore CMake configs (arm64; Debug)
         if: matrix.build_type == 'Debug' && (matrix.os == 'macos-14' || matrix.os == 'macos-15')
