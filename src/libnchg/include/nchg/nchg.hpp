// Copyright (C) 2024 Roberto Rossini <roberros@uio.no>
//
// SPDX-License-Identifier: GPL-3.0
//
// This library is free software: you can redistribute it and/or
// modify it under the terms of the GNU Public License as published
// by the Free Software Foundation; either version 3 of the License,
// or (at your option) any later version.
//
// This library is distributed in the hope that it will be useful,
// but WITHOUT ANY WARRANTY; without even the implied warranty of
// MERCHANTABILITY or FITNESS FOR A PARTICULAR PURPOSE.  See the GNU
// Library General Public License for more details.
//
// You should have received a copy of the GNU Public License along
// with this library.  If not, see
// <https://www.gnu.org/licenses/>.

#pragma once

#include <parallel_hashmap/btree.h>
#include <parallel_hashmap/phmap.h>

#include <cstdint>
#include <hictk/cooler/cooler.hpp>
#include <hictk/file.hpp>
#include <hictk/hic.hpp>
#include <hictk/transformers/join_genomic_coords.hpp>
#include <memory>

#include "nchg/expected_matrix.hpp"
#include "nchg/expected_values.hpp"
#include "nchg/observed_matrix.hpp"

namespace nchg {

template <typename File>
class NCHG {
 public:
  class iterator;

  struct Stats {
    hictk::Pixel<std::uint32_t> pixel{};
    double expected{};
    double pval{};
    double odds_ratio{};
    double omega{};
  };

 private:
  using N = std::uint32_t;
  using ThinPixelIt = decltype(std::declval<File>().fetch("chr1", "chr2").template begin<N>());
  using PixelIt =
      decltype(std::declval<hictk::transformers::JoinGenomicCoords<ThinPixelIt>>().begin());

  std::shared_ptr<const File> _fp;

  hictk::Chromosome _chrom1{};
  hictk::Chromosome _chrom2{};

  std::shared_ptr<const ExpectedMatrix<PixelIt>> _exp_matrix{};
  std::shared_ptr<const ObservedMatrix<PixelIt>> _obs_matrix{};
  ExpectedValues<File> _expected_values{};

  mutable std::vector<double> _nchg_pval_buffer{};

 public:
  explicit NCHG(std::shared_ptr<const File> f, const hictk::Chromosome& chrom1,
                const hictk::Chromosome& chrom2, double mad_max_, std::uint64_t min_delta,
                std::uint64_t max_delta = std::numeric_limits<std::uint64_t>::max());
<<<<<<< HEAD
  NCHG(std::shared_ptr<const File> f, ExpectedValues<File> expected_values,
       std::uint64_t min_delta = 40'000,
       std::uint64_t max_delta = std::numeric_limits<std::uint64_t>::max());

  [[nodiscard]] static NCHG cis_only(
      std::shared_ptr<const File> f, std::uint64_t min_delta = 40'000,
      std::uint64_t max_delta = std::numeric_limits<std::uint64_t>::max());
  [[nodiscard]] static NCHG trans_only(std::shared_ptr<const File> f);
  [[nodiscard]] static NCHG chromosome_pair(
      std::shared_ptr<const File> f, const hictk::Chromosome& chrom1,
      const hictk::Chromosome& chrom2, std::uint64_t min_delta = 40'000,
      std::uint64_t max_delta = std::numeric_limits<std::uint64_t>::max());

  [[nodiscard]] auto observed_matrix(const hictk::Chromosome& chrom) const
      -> const ObservedMatrix<PixelIt>&;
  [[nodiscard]] auto observed_matrix(const hictk::Chromosome& chrom1,
                                     const hictk::Chromosome& chrom2) const
      -> const ObservedMatrix<PixelIt>&;

  [[nodiscard]] auto expected_matrix(const hictk::Chromosome& chrom) const
      -> const ExpectedMatrix<PixelIt>&;
  [[nodiscard]] auto expected_matrix(const hictk::Chromosome& chrom1,
                                     const hictk::Chromosome& chrom2) const
      -> const ExpectedMatrix<PixelIt>&;

  void init_matrices();
  void init_cis_matrices();
  void init_trans_matrices();
  void init_matrix(const hictk::Chromosome& chrom);
  void init_matrix(const hictk::Chromosome& chrom1, const hictk::Chromosome& chrom2);

  void erase_matrices() noexcept;
  void erase_matrix(const hictk::Chromosome& chrom);
  void erase_matrix(const hictk::Chromosome& chrom1, const hictk::Chromosome& chrom2);

  [[nodiscard]] auto compute(const hictk::GenomicInterval& range) const -> Stats;
=======
  NCHG(std::shared_ptr<const File> f, const hictk::Chromosome& chrom1,
       const hictk::Chromosome& chrom2, ExpectedValues<File> expected_values) noexcept;

  [[nodiscard]] double mad_max() const noexcept;
  [[nodiscard]] std::uint64_t min_delta() const noexcept;
  [[nodiscard]] std::uint64_t max_delta() const noexcept;

  [[nodiscard]] auto observed_matrix() const noexcept -> const ObservedMatrix<PixelIt>&;
  [[nodiscard]] auto expected_matrix() const noexcept -> const ExpectedMatrix<PixelIt>&;

  [[nodiscard]] auto compute(const hictk::GenomicInterval& range, double bad_bin_fraction) const
      -> Stats;
>>>>>>> e3fc4f13
  [[nodiscard]] auto compute(const hictk::GenomicInterval& range1,
                             const hictk::GenomicInterval& range2, double bad_bin_fraction) const
      -> Stats;

  [[nodiscard]] auto cbegin(const hictk::Chromosome& chrom1, const hictk::Chromosome& chrom2) const
      -> iterator;
  [[nodiscard]] auto cend(const hictk::Chromosome& chrom1, const hictk::Chromosome& chrom2) const
      -> iterator;

  [[nodiscard]] auto begin(const hictk::Chromosome& chrom1, const hictk::Chromosome& chrom2) const
      -> iterator;
  [[nodiscard]] auto end(const hictk::Chromosome& chrom1, const hictk::Chromosome& chrom2) const
      -> iterator;

  [[nodiscard]] auto compute_expected_profile() const
      -> std::pair<std::vector<double>, phmap::btree_map<hictk::Chromosome, double>>;

 private:
  [[nodiscard]] static auto init_exp_matrix(const hictk::Chromosome& chrom1,
                                            const hictk::Chromosome& chrom2, const File& fp,
                                            const ExpectedValues<File>& expected_values)
      -> std::shared_ptr<const ExpectedMatrix<PixelIt>>;
  [[nodiscard]] static auto init_obs_matrix(const hictk::Chromosome& chrom1,
                                            const hictk::Chromosome& chrom2, const File& fp,
                                            const std::vector<bool>& bin1_mask,
                                            const std::vector<bool>& bin2_mask, double mad_max_,
                                            std::uint64_t min_delta_, std::uint64_t max_delta_)
      -> std::shared_ptr<const ObservedMatrix<PixelIt>>;

  [[nodiscard]] static double compute_cumulative_nchg(std::vector<double>& buffer,
                                                      std::uint64_t obs, std::uint64_t N1,
                                                      std::uint64_t N2, std::uint64_t N,
                                                      double odds, double precision,
                                                      bool lower_tail = false);

  [[nodiscard]] static double compute_pvalue_nchg(std::vector<double>& buffer, std::uint64_t obs,
                                                  std::uint64_t N1, std::uint64_t N2,
                                                  std::uint64_t N, double odds,
                                                  double precision = 1.0e-20,
                                                  double min_omega = 0.1);

  [[nodiscard]] static double compute_pvalue_nchg(std::uint64_t obs, std::uint64_t N1,
                                                  std::uint64_t N2, std::uint64_t N, double odds,
                                                  double precision = 1.0e-20,
                                                  double min_omega = 0.1);

 public:
  class iterator {
    PixelIt _pixel_it{};
    PixelIt _sentinel_it{};

    std::shared_ptr<const ObservedMatrix<PixelIt>> _obs{};
    std::shared_ptr<const ExpectedMatrix<PixelIt>> _exp{};

    std::shared_ptr<const std::vector<bool>> _bin_mask1{};
    std::shared_ptr<const std::vector<bool>> _bin_mask2{};

    std::shared_ptr<std::vector<double>> _buffer{std::make_shared<std::vector<double>>()};

    std::uint64_t _min_delta{};
    std::uint64_t _max_delta{};

    mutable Stats _value{};

   public:
    using difference_type = std::ptrdiff_t;
    using value_type = Stats;
    using pointer = value_type*;
    using const_pointer = const value_type*;
    using reference = value_type&;
    using const_reference = const value_type&;
    using iterator_category = std::forward_iterator_tag;

    iterator() = default;
    iterator(PixelIt pixel_it, PixelIt sentinel_it,
             std::shared_ptr<const ObservedMatrix<PixelIt>> obs,
             std::shared_ptr<const ExpectedMatrix<PixelIt>> exp,
             std::shared_ptr<const std::vector<bool>> bin_mask1,
             std::shared_ptr<const std::vector<bool>> bin_mask2, std::uint64_t min_delta,
             std::uint64_t max_delta) noexcept;

    iterator(const iterator& other);
    iterator(iterator&& other) noexcept = default;

    ~iterator() noexcept = default;

    auto operator=(const iterator& other) -> iterator&;
    auto operator=(iterator&& other) noexcept -> iterator& = default;

    [[nodiscard]] bool operator==(const iterator& other) const noexcept;
    [[nodiscard]] bool operator!=(const iterator& other) const noexcept;

    [[nodiscard]] bool operator<(const iterator& other) const noexcept;
    [[nodiscard]] bool operator<=(const iterator& other) const noexcept;

    [[nodiscard]] bool operator>(const iterator& other) const noexcept;
    [[nodiscard]] bool operator>=(const iterator& other) const noexcept;

    [[nodiscard]] auto operator*() const -> const_reference;
    [[nodiscard]] auto operator->() const -> const_pointer;

    auto operator++() -> iterator&;
    auto operator++(int) -> iterator;
  };
};

}  // namespace nchg

#include "../../nchg_impl.hpp"<|MERGE_RESOLUTION|>--- conflicted
+++ resolved
@@ -68,44 +68,6 @@
   explicit NCHG(std::shared_ptr<const File> f, const hictk::Chromosome& chrom1,
                 const hictk::Chromosome& chrom2, double mad_max_, std::uint64_t min_delta,
                 std::uint64_t max_delta = std::numeric_limits<std::uint64_t>::max());
-<<<<<<< HEAD
-  NCHG(std::shared_ptr<const File> f, ExpectedValues<File> expected_values,
-       std::uint64_t min_delta = 40'000,
-       std::uint64_t max_delta = std::numeric_limits<std::uint64_t>::max());
-
-  [[nodiscard]] static NCHG cis_only(
-      std::shared_ptr<const File> f, std::uint64_t min_delta = 40'000,
-      std::uint64_t max_delta = std::numeric_limits<std::uint64_t>::max());
-  [[nodiscard]] static NCHG trans_only(std::shared_ptr<const File> f);
-  [[nodiscard]] static NCHG chromosome_pair(
-      std::shared_ptr<const File> f, const hictk::Chromosome& chrom1,
-      const hictk::Chromosome& chrom2, std::uint64_t min_delta = 40'000,
-      std::uint64_t max_delta = std::numeric_limits<std::uint64_t>::max());
-
-  [[nodiscard]] auto observed_matrix(const hictk::Chromosome& chrom) const
-      -> const ObservedMatrix<PixelIt>&;
-  [[nodiscard]] auto observed_matrix(const hictk::Chromosome& chrom1,
-                                     const hictk::Chromosome& chrom2) const
-      -> const ObservedMatrix<PixelIt>&;
-
-  [[nodiscard]] auto expected_matrix(const hictk::Chromosome& chrom) const
-      -> const ExpectedMatrix<PixelIt>&;
-  [[nodiscard]] auto expected_matrix(const hictk::Chromosome& chrom1,
-                                     const hictk::Chromosome& chrom2) const
-      -> const ExpectedMatrix<PixelIt>&;
-
-  void init_matrices();
-  void init_cis_matrices();
-  void init_trans_matrices();
-  void init_matrix(const hictk::Chromosome& chrom);
-  void init_matrix(const hictk::Chromosome& chrom1, const hictk::Chromosome& chrom2);
-
-  void erase_matrices() noexcept;
-  void erase_matrix(const hictk::Chromosome& chrom);
-  void erase_matrix(const hictk::Chromosome& chrom1, const hictk::Chromosome& chrom2);
-
-  [[nodiscard]] auto compute(const hictk::GenomicInterval& range) const -> Stats;
-=======
   NCHG(std::shared_ptr<const File> f, const hictk::Chromosome& chrom1,
        const hictk::Chromosome& chrom2, ExpectedValues<File> expected_values) noexcept;
 
@@ -118,7 +80,6 @@
 
   [[nodiscard]] auto compute(const hictk::GenomicInterval& range, double bad_bin_fraction) const
       -> Stats;
->>>>>>> e3fc4f13
   [[nodiscard]] auto compute(const hictk::GenomicInterval& range1,
                              const hictk::GenomicInterval& range2, double bad_bin_fraction) const
       -> Stats;
