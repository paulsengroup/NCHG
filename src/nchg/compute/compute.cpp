--- conflicted
+++ resolved
@@ -52,22 +52,18 @@
 #include <glaze/glaze.hpp>
 #include <hictk/chromosome.hpp>
 #include <hictk/genomic_interval.hpp>
-#include <hictk/hash.hpp>
 #include <hictk/reference.hpp>
 #include <hictk/transformers/join_genomic_coords.hpp>
 #include <iterator>
 #include <limits>
 #include <memory>
 #include <mutex>
-<<<<<<< HEAD
+#include <optional>
 #include <random>
 #include <ranges>
-=======
-#include <optional>
 #include <stdexcept>
 #include <string>
 #include <string_view>
->>>>>>> 948ccbc2
 #include <thread>
 #include <tuple>
 #include <utility>
@@ -89,7 +85,6 @@
 #include "nchg/common.hpp"
 #include "nchg/file_store.hpp"
 #include "nchg/genomic_domains.hpp"
-#include "nchg/hash.hpp"
 #include "nchg/nchg.hpp"
 #include "nchg/parquet_stats_file_writer.hpp"
 #include "nchg/text.hpp"
@@ -998,6 +993,18 @@
   }
 };
 
+[[nodiscard]] static std::string aggregation_strategy_to_str(DomainAggregationStrategy strategy) {
+  switch (strategy) {
+    case DomainAggregationStrategy::AUTO:
+      return "auto";
+    case DomainAggregationStrategy::SINGLE_PASS:
+      return "one-pass";
+    case DomainAggregationStrategy::MULTI_PASS:
+      return "multi-pass";
+  }
+  unreachable_code();
+}
+
 [[nodiscard]] static boost::process::process_environment generate_subprocess_env(
     const MessageQueue &msg_queue) {
   constexpr boost::string_view queue_name_env_variable{"NCHG_LOG_MESSAGE_QUEUE_NAME"};
@@ -1027,27 +1034,9 @@
   return {vars};
 }
 
-<<<<<<< HEAD
 [[nodiscard]] static std::vector<std::string> generate_compute_args(const hictk::Chromosome &chrom1,
                                                                     const hictk::Chromosome &chrom2,
                                                                     const ComputePvalConfig &c) {
-=======
-[[nodiscard]] static std::string aggregation_strategy_to_str(DomainAggregationStrategy strategy) {
-  switch (strategy) {
-    case DomainAggregationStrategy::AUTO:
-      return "auto";
-    case DomainAggregationStrategy::SINGLE_PASS:
-      return "one-pass";
-    case DomainAggregationStrategy::MULTI_PASS:
-      return "multi-pass";
-  }
-  unreachable_code();
-}
-
-[[nodiscard]] static boost::process::process spawn_compute_process(
-    ProcessContext &ctx, const MessageQueue &msg_queue, const ComputePvalConfig &c,
-    const hictk::Chromosome &chrom1, const hictk::Chromosome &chrom2) {
->>>>>>> 948ccbc2
   assert(c.output_prefix.empty());
   assert(!c.output_path.empty());
 
@@ -1162,7 +1151,7 @@
 
     const auto sleep_time = generate_random_sleep_time_ms(mean_sleep_time);
     SPDLOG_DEBUG("[{}:{}]: sleeping {} before attempting to spawn worker process one more time...",
-                 chrom1.name(), chrom2.name());
+                 chrom1.name(), chrom2.name(), sleep_time);
     std::this_thread::sleep_for(sleep_time);
     mean_sleep_time *= 1.5;
   }
